# project langbrainscore
# (C) Evlab, MIT BCS, 2021-2022


################################################################
#### poetry config ####
################################################################

[tool.poetry]
name = "langbrainscore"
version = "0.1.0"
description = ""
authors = ["Greta Tuckute <gretatu@mit.edu>", 
           "Aalok Sathe <asathe@mit.edu>", 
           "Ben Lipkin <lipkinb@mit.edu>"]
license = "MIT"
exclude = ["langbrainscore/data/"]

[tool.poetry.dependencies]
python = "3.8.*"
tqdm = "^4.62.3"
transformers = "4.11.3"
torch = "^1.9.1"
torchvision = "^0.10.1"
torchaudio = "^0.9.1"
numpy = "^1.21.2"
colorama = "^0.4.4"
pandas = "^1.3.4"
scikit-learn = "^1.0.1"
xarray = "^0.20.0"
matplotlib = "^3.5.1"
methodtools = "^0.4.5"
diskcache = "^5.4.0"
zarr = "^2.11.1"
wandb = "^0.12.11"
randomname = "^0.1.5"
<<<<<<< HEAD
# nltk = "^3.7"
=======
nltk = "^3.7"
pyarrow = "^8.0.0"
fastparquet = "^0.8.1"
>>>>>>> 715dd461

[tool.poetry.dev-dependencies]
pdoc3 = "^0.10.0"
ipython = "^8.0.1"
mypy = "^0.931"
lxml = "^4.7.1"
pytest = "^7.0.0"
coverage = {extras = ["toml"], version = "^6.3.1"}
pytest-html = "^3.1.1"
yapf = "^0.32.0"

[build-system]
requires = ["poetry-core>=1.0.0"]
build-backend = "poetry.core.masonry.api"



################################################################
#### mypy type-checking config ####
################################################################

[tool.mypy]
ignore_missing_imports = true


[tool.pytest.ini_options]
testpaths = [
    "tests"
]<|MERGE_RESOLUTION|>--- conflicted
+++ resolved
@@ -34,13 +34,8 @@
 zarr = "^2.11.1"
 wandb = "^0.12.11"
 randomname = "^0.1.5"
-<<<<<<< HEAD
-# nltk = "^3.7"
-=======
-nltk = "^3.7"
 pyarrow = "^8.0.0"
 fastparquet = "^0.8.1"
->>>>>>> 715dd461
 
 [tool.poetry.dev-dependencies]
 pdoc3 = "^0.10.0"
