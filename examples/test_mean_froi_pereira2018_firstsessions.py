--- conflicted
+++ resolved
@@ -85,15 +85,9 @@
 
     # Initialize brain and ANN encoders
     brain_enc = lbs.encoder.BrainEncoder()
-<<<<<<< HEAD
-    ann_enc = lbs.encoder.HuggingFaceEncoder(model_id="distilgpt2",
-                                             emb_preproc=tuple(),
-                                             context_dimension='passage')
-=======
     ann_enc = lbs.encoder.HuggingFaceEncoder(
         model_id="distilgpt2", emb_preproc=tuple(), context_dimension="passage"
     )
->>>>>>> 662e46a1
 
     # Encode
     brain_enc_mpf = brain_enc.encode(mpf_dataset)
