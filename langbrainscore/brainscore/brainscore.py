--- conflicted
+++ resolved
@@ -7,14 +7,8 @@
 from langbrainscore.interface import _BrainScore, _Mapping
 from langbrainscore.metrics import Metric
 from langbrainscore.utils import logging
-<<<<<<< HEAD
 from langbrainscore.utils.xarray import collapse_multidim_coord, copy_metadata
 
-=======
-from langbrainscore.utils.xarray import copy_metadata
-from methodtools import lru_cache
-from pathlib import Path
->>>>>>> 2a9238d0
 
 class BrainScore(_BrainScore):
     def __init__(
@@ -34,29 +28,26 @@
             self.score()
 
     def __repr__(self) -> str:
-        return f'<{self.__class__} ({self.mapping}, {self.metric}, {str(self)})>'
+        return f"<{self.__class__} ({self.mapping}, {self.metric}, {str(self)})>"
 
     def __str__(self) -> str:
         return f"{self.scores.mean()}"
 
-    
     def to_netcdf(self, filename):
-        '''
+        """
         outputs the xarray.DataArray object for 'scores' to a netCDF file
         identified by `filename`. if it already exists, overwrites it.
-        '''
+        """
         if Path(filename).expanduser().resolve().exists():
-            logging.log(f'{filename} already exists. overwriting.', type='WARN')
+            logging.log(f"{filename} already exists. overwriting.", type="WARN")
         self.scores.to_netcdf(filename)
 
-
     def load_netcdf(self, filename):
-        '''
+        """
         loads a netCDF object that contains an xarray instance for 'scores' from
         a file at `filename`.
-        '''
+        """
         self.scores = xr.load_dataarray(filename)
-
 
     # TODO: marked for removal
     # def to_dataset(self) -> xr.Dataset:
@@ -66,7 +57,6 @@
     #     X = self.X
     #     dataset = self.to_dataset()
     #     pass
-
 
     @staticmethod
     def _score(A, B, metric: Metric) -> np.ndarray:
@@ -146,7 +136,7 @@
             scores_over_time.append(xr.concat(scores_over_time_group, dim="scoreid"))
 
         scores = xr.concat(scores_over_time, dim="timeid")
-        
+
         if scores.neuroid.size > 1:  # not RSA
             scores = copy_metadata(scores, self.Y, "neuroid")
         scores = copy_metadata(scores, self.Y, "timeid")
