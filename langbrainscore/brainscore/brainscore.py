--- conflicted
+++ resolved
@@ -187,15 +187,12 @@
             self.scores = scores
         elif ceiling:
             self.ceilings = scores
-<<<<<<< HEAD
-=======
         else:
             self.nulls.append(
                 scores.expand_dims(dim={"iter": [seed]}, axis=-1).assign_coords(
                     iter=[seed]
                 )
             )
->>>>>>> 61c86e5d
 
     def ceiling(self, sample_split_coord=None, neuroid_split_coord=None):
         logging.log("Calculating ceiling.", type="INFO")
