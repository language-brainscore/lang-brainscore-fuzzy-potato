# stdlib imports
import typing
from collections import abc
from pathlib import Path

import numpy as np
import xarray as xr
from joblib import Parallel, delayed
from langbrainscore.interface import _Dataset
from langbrainscore.utils.logging import log
from langbrainscore.utils.xarray import collapse_multidim_coord
from tqdm import tqdm


class Dataset(_Dataset):
    @property
    def contents(self) -> xr.DataArray:
        """
        access the internal xarray object. use with caution.
        """
        return self._xr_obj

    @property
    def stimuli(self) -> xr.DataArray:
        """
        getter method that returns an xarray object of stimuli and associated metadata

        Returns:
            xr.DataArray: xarray object containing the stimuli from the dataset and associated metadata
        """
        return self.contents.stimulus

    @property
    def dims(self) -> tuple:
        """
        getter method that returns internal xarray dimensions

        Returns:
            tuple[str]: dimensions of internal xarray object
        """
        return self.contents.dims

    def to_netcdf(self, filename):
        """
        outputs the xarray.DataArray object to a netCDF file identified by
        `filename`. if it already exists, overwrites it.
        """
        if Path(filename).expanduser().resolve().exists():
            log(f"{filename} already exists. overwriting.", type="WARN")
        self._xr_obj.to_netcdf(filename)

    @classmethod
    def load_netcdf(cls, filename):
        """
        loads a netCDF object that contains a pre-packaged xarray instance from
        a file at `filename`.
        """
        return cls(xr.load_dataarray(filename))

    @classmethod
    def from_file_or_url(
        cls,
        file_path_or_url: typing.Union[str, Path],
        data_column: str,
        sampleid_index: str,
        neuroid_index: str,
        stimuli_index: str,
        timeid_index: str = None,
        subject_index: str = None,
        sampleid_metadata: typing.Union[
            typing.Iterable[str], typing.Mapping[str, str]
        ] = None,
        neuroid_metadata: typing.Union[
            typing.Iterable[str], typing.Mapping[str, str]
        ] = None,
        timeid_metadata: typing.Union[
            typing.Iterable[str], typing.Mapping[str, str]
        ] = None,
        multidim_metadata: typing.Iterable[
            typing.Mapping[str, typing.Iterable[str]]
        ] = None,
        sort_by: typing.Iterable[str] = (),
        sep=",",
        parallel: int = -2,
    ) -> _Dataset:
        """Creates a Dataset object holding an `xr.DataArray` instance using a CSV file readable by pandas.
            Constructs the `xr.DataArray` using specified columns to construct dimensions and
            metadata along those dimensions in the form of coordinates.
            Minimally requires `sampleid` and `neuroid` to be provided.

            Note: Each row of the supplied file must have a single data point corresponding
            to a unique `sampleid`, `neuroid`, and `timeid` (unique dimension values).
            I.e., each neuroid (which could be a voxel, an ROI, a reaction time RT value, etc.)
            must be on a new line for the same stimulus trial at a certain time.
            If `timeid` and `subjectid` is not provided:
                - a singleton timeid dimension is created with the value "0" for each sample.
                - a singleton subjectid dimension is created with value "0" that spans the entire data.
            For help on what these terms mean, please visit the
            [xarray glossary page](https://xarray.pydata.org/en/stable/user-guide/terminology.html)


        Args:
            file_path_or_url (typing.Union[str, Path]): a path or URL to a csv file
            data_column (str): title of the column that holds the datapoints per unit of measurement
                (e.g., BOLD contrast effect size, reaction time, voltage amplitude, etc)
            sampleid_index (str): title of the column that should be used to construct an index for sampleids.
                this should be unique for each stimulus in the dataset.
            neuroid_index (str): title of the column that should be used to construct an index for neuroids.
                this should be unique for each point of measurement within a subject. e.g., voxel1, voxel2, ...
                neuroids in the packaged dataset are transformed to be a product of subject_index and neuroid_index.
            stimuli_index (str): title of the column that holds stimuli shown to participants
            timeid_index (str, optional): title of the column that holds timepoints of stimulus presentation.
                optional. if not provided, a singleton timepoint '0' is assigned to each datapoint. Defaults to None.
            subject_index (str, optional): title of the column specifiying subject IDs. Defaults to None.
            sampleid_metadata (typing.Union[typing.Iterable[str], typing.Mapping[str,str]], optional):
                names of columns (and optionally mapping of existing column names to new coordinate names)
                that supply metadata along the sampleid dimension. Defaults to None.
            neuroid_metadata (typing.Union[typing.Iterable[str], typing.Mapping[str,str]], optional):
                see `sampleid_metadata`. Defaults to None.
            timeid_metadata (typing.Union[typing.Iterable[str], typing.Mapping[str,str]], optional):
                see `sampleid_metadata`. Defaults to None.
            multidim_metadata (typing.Iterable[typing.Mapping[str, typing.Iterable[str]]], optional):
                metadata to go with more than one dimension. e.g., chunks of a stimulus that unfolds with time.
                currently `NotImplemented`. Defaults to None.
            sort_by (typing.Iterable[str], optional): Sort data by these columns while repackaging it.
                data is sorted by `sampleid_index`, `neuroid_index`, and `timeid_index` in addition to this
                value. Defaults to ().
            sep (str, optional): separator to read a value-delimited file. this argument is passed to pandas.
                Defaults to ','.

        Raises:
            ValueError: _description_

        Returns:
            _Dataset: a subclass of the `_Dataset` interface with the packaged xarray.DataArray as a member.
        """

        T = typing.TypeVar("T")

        def collapse_same_value(arr: typing.Iterable[T]) -> T:
            """
            makes sure each element in an iterable is identical (using __eq__)
            to every other element by value and returns (any) one of the elements.
            if a non-identical element (!=) is found, raises ValueError
            """
            try:
                first_thing = next(iter(arr))
            except StopIteration:
<<<<<<< HEAD
                log(f'failed to obtain value from {arr}', verbosity_check=True)
=======
                if get_verbosity():
                    log(f"failed to obtain value from {arr}")
>>>>>>> 61c86e5d
                return np.nan
            for each_thing in arr:
                if first_thing != each_thing:
                    raise ValueError(f"{first_thing} != {each_thing}")
            return first_thing

        import pandas as pd

        if str(file_path_or_url).endswith(".parquet.gzip"):
            try:
                df = pd.read_parquet(file_path_or_url)
            except Exception as invalid_file:
                raise ValueError("invalid parquet file / filename") from invalid_file
        else:
            try:
                df = pd.read_csv(file_path_or_url, sep=sep)
            except Exception as invalid_file:
                raise ValueError("invalid csv file / filename") from invalid_file

        if timeid_index is None:
            timeid_index = "timeid"
            # create singleton timeid
            # we don't need to inflate data since each datapoint will just
            # correspond to timeid == 0 per sample
            timeid_column = [0] * len(df)
            df[timeid_index] = timeid_column
        if subject_index is None:
            subject_index = "subject"
            # create singleton subjectID
            # we don't need to inflate data since each datapoint will just
            # correspond to subject == 0 per sample
            subject_column = ["subject0"] * len(df)
            df[subject_index] = subject_column
        if not parallel:
            parallel = 1

        subjects = list(set(df[subject_index]))
        sampleids = list(
            set(df[sampleid_index])
        )  # what happens when the same stimulus is shown multiple times?
        # it will add entries with same sampleid that will have to
        # then be differentiated on the basis of metadata only
        # https://i.imgur.com/4V2DsIo.png
        neuroids = list(set(df[neuroid_index]))
        timeids = list(set(df[timeid_index]))

        if not isinstance(sampleid_metadata, abc.Mapping):
            sampleid_metadata = {k: k for k in sampleid_metadata}
        if not isinstance(neuroid_metadata, abc.Mapping):
            neuroid_metadata = {k: k for k in neuroid_metadata}
        if not isinstance(timeid_metadata, abc.Mapping):
            timeid_metadata = {k: k for k in timeid_metadata or ()}

        df = df.sort_values(
            [*sort_by, subject_index, sampleid_index, neuroid_index, timeid_index]
        )

        def get_sampleid_xr(sampleid):
            sample_view = df[df[sampleid_index] == sampleid]  # why not sampleid_view?

            neuroid_xrs = []
            for neuroid in neuroids:
                neuroid_view = sample_view[sample_view[neuroid_index] == neuroid]

                timeid_xrs = []
                for timeid in timeids:
                    timeid_view = neuroid_view[neuroid_view[timeid_index] == timeid]
                    data = timeid_view[data_column].values
                    timeid_xr = xr.DataArray(
                        data.reshape(1, len(timeid_view[subject_index]), 1),
                        dims=("sampleid", "neuroid", "timeid"),
                        coords={
                            "sampleid": np.repeat(sampleid, 1),
                            "neuroid": [
                                f"{a}_{b}"
                                for a, b in zip(
                                    timeid_view[subject_index],
                                    timeid_view[neuroid_index],
                                )
                            ],
                            "timeid": np.repeat(timeid, 1),
                            "subject": ("neuroid", timeid_view[subject_index]),
                            "stimulus": (
                                "sampleid",
                                [collapse_same_value(timeid_view[stimuli_index])],
                            ),
                            **{
                                metadata_names[column]: (
                                    dimension,
                                    [collapse_same_value(timeid_view[column])],
                                )
                                for dimension, metadata_names in (
                                    ("sampleid", sampleid_metadata),
                                    ("timeid", timeid_metadata),
                                )
                                for column in metadata_names
                            },
                            **{
                                neuroid_metadata[column]: (
                                    "neuroid",
                                    (timeid_view[column]),
                                )
                                for column in neuroid_metadata
                            },
                        },
                    )
                    timeid_xrs += [timeid_xr]

                neuroid_xr = xr.concat(timeid_xrs, dim="timeid")
                neuroid_xrs += [neuroid_xr]

            sampleid_xr = xr.concat(neuroid_xrs, dim="neuroid")
            return sampleid_xr

        sampleid_xrs = Parallel(n_jobs=parallel)(
            delayed(get_sampleid_xr)(sampleid)
            for sampleid in tqdm(sampleids, desc="reassembling data per sampleid")
        )

        unified_xr = xr.concat(sampleid_xrs, dim="sampleid")

        for dimension, metadata_names in (
            ("sampleid", {**sampleid_metadata, "stimulus": "stimulus"}),
            ("timeid", timeid_metadata),
            ("neuroid", {**neuroid_metadata, "subject": "subject"}),
        ):
            for column in metadata_names:
                try:
                    unified_xr = collapse_multidim_coord(
                        unified_xr, metadata_names[column], dimension
                    )
                except ValueError as e:
                    log(
                        f"dimension:{dimension}, column:{column}, shape:{unified_xr[metadata_names[column]].shape}",
                        type="ERR",
                    )

        return cls(unified_xr)  # NOTE: we use `cls` rather than `Dataset` so any
        # subclasses will use the subclass rather than parent<|MERGE_RESOLUTION|>--- conflicted
+++ resolved
@@ -146,12 +146,7 @@
             try:
                 first_thing = next(iter(arr))
             except StopIteration:
-<<<<<<< HEAD
-                log(f'failed to obtain value from {arr}', verbosity_check=True)
-=======
-                if get_verbosity():
-                    log(f"failed to obtain value from {arr}")
->>>>>>> 61c86e5d
+                log(f"failed to obtain value from {arr}", verbosity_check=True)
                 return np.nan
             for each_thing in arr:
                 if first_thing != each_thing:
