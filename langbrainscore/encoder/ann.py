from enum import unique
import typing
import numpy as np
from langbrainscore.interface.encoder import _ANNEncoder
from collections import defaultdict
import string
import torch
from tqdm import tqdm
import xarray as xr


## Functions (probably to migrate later on)

def flatten_activations_per_sample(activations: dict):
    """
    Convert activations into dataframe format
    Input: dict, key = layer, item = 2D array of stimuli x units
    Output: pd dataframe, stimulus ID x MultiIndex (layer, unit)
    """
    labels = []
    layers_arr = []
    arr_flat = []
    for layer, arr in activations.items():
        arr = np.array(arr)  # for each layer
        arr_flat.append(arr)
        for i in range(arr.shape[0]):  # across units
            # labels.append((layer, i))
            layers_arr.append(layer)
    arr_flat = np.concatenate(arr_flat, axis=0)  # concatenated activations across layers
    # df.columns = pd.MultiIndex.from_tuples(labels)  # rows: stimuli, columns: units
    return arr_flat, np.array(layers_arr)

#def flatten_activations(activations: list, layer_ids: list):
#	return np.concatenate(activations), np.concatenate(layer_ids)


def get_activations(model, tokenizer, stimuli, emb_method='last-tok',
                    case='lower', punc='strip-all', punc_exceptions=[],
                    norm=None, outlier_removal=None,
                    verbose=True):
    """
    Obtain activations from (HF) models.

    :param model: model object, HF
    :paral tokenizer: tokenizer object, HF
    :param stimuli: list/array, [to do, edit] containing strings
    :param emb_method: str, denoting how to obtain sentence embedding
    :param case: str, denoting which casing to use
    :param punc: str, denoting which operations to perform regarding punctuation
    :param punc_exceptions: list, denoting which punctuation to NOT strip if punc == 'strip-all'
    :param norm: str, denoting how to normalize the embeddings
    :param outlier_removel: str, denoting whether to remove 'outliers' from the embedding

    Returns dict with key = layer, item = 2D array of stimuli x units
    """

    return states_sentences


def aggregate_layers(hidden_states: dict, aggregation_args):
    """[summary]

    Args:
        hidden_states (torch.Tensor): pytorch tensor of shape (n_items, dims)
        aggregation_args (ANNEmbeddingConfig): an object specifying the method to use for aggregating
                                                representations across items within a layer

    Raises:
        NotImplementedError

    Returns:
        np.ndarray: the aggregated array
    """
    method = aggregation_args.aggregation
    states_layers = dict()
    # n_layers = len(hidden_states)
    for i in hidden_states.keys():  # for each layer
        if method == 'last':
            state = hidden_states[i][-1, :]  # get last token
        elif method == 'mean':
            state = torch.mean(hidden_states[i], dim=0)  # mean over tokens
        elif method == 'median':
            state = torch.median(hidden_states[i], dim=0)  # median over tokens
        elif method == 'sum':
            state = torch.sum(hidden_states[i], dim=0)  # sum over tokens
        elif method == 'all' or method == None:
            state = hidden_states
        else:
            raise NotImplementedError('Sentence embedding method not implemented')

        states_layers[i] = state.detach().numpy()

    return states_layers


class ANNEmbeddingConfig:
    def __init__(self, aggregation: typing.Union[str, None, typing.Callable] = 'last',
                 norm=None, outlier_removal=None) -> None:
        if type(aggregation) in (str, type(None)) and aggregation not in {'first', 'last', 'mean', 'median', 'all',
                                                                          None}:
            raise ValueError(f'aggregation type {aggregation} not supported')
        # else: it could be a Callable (user implementing their own aggregation method); we won't sanity-check that here
        self.aggregation = aggregation
        self.norm = norm
        self.outlier_removal = outlier_removal


class HuggingFaceEncoder(_ANNEncoder):

    #TODO: clean this up

    _pretrained_model_name_or_path = None

    def __init__(self, pretrained_model_name_or_path) -> None:
        self._pretrained_model_name_or_path = pretrained_model_name_or_path

        from transformers import AutoModel, AutoConfig, AutoTokenizer
        self.config = AutoConfig.from_pretrained(self._pretrained_model_name_or_path)
        self.tokenizer = AutoTokenizer.from_pretrained(self._pretrained_model_name_or_path)
        self.model = AutoModel.from_pretrained(self._pretrained_model_name_or_path, config=self.config)

    def encode(self, dataset: 'langbrainscore.dataset.Dataset',
               word_level_args: ANNEmbeddingConfig = ANNEmbeddingConfig(aggregation='last'),
               sentence_level_args: ANNEmbeddingConfig = ANNEmbeddingConfig(aggregation='last'),
               case: str = 'lower', punct: typing.Union[str, None, typing.List[str]] = None,
               context_dimension: str = None, bidirectional: bool = False) -> xr.DataArray:
        """[summary]

        Args:
            dataset (langbrainscore.dataset.DataSet): [description]
            word_level_args (ANNEmbeddingConfig, optional): [description]. Defaults to ANNEmbeddingConfig(aggregation='last').
            sentence_level_args (ANNEmbeddingConfig, optional): [description]. Defaults to ANNEmbeddingConfig(aggregation='last').
            case (str, optional): [description]. Defaults to 'lower'.
            punct (typing.Union[str, None, typing.List[str]], optional): [description]. Defaults to None.
            context_dimension (str, optional): the name of a dimension in our xarray-like dataset objcet that provides
                                                groupings of sampleids (stimuli) that should be used
                                                as context when generating encoder representations. for instance, in a word-by-word
                                                presentation paradigm we (may) still want the full sentence as context. [default: None].
            bidirectional (bool, optional): if True, allows using "future" context to generate the representation for a current token
                                            otherwise, only uses what occurs in the "past". some might say, setting this to False
                                            gives you a more biologically plausibly analysis downstream (: [default: False]

        Raises:
            NotImplementedError: [description]
            ValueError: [description]

        Returns:
            [type]: [description]
        """
        self.model.eval()
        # n_layer = self.model.config.n_layer

        stimuli = dataset.stimuli.values
        if context_dimension is None:
            context_groups = np.arange(0, len(stimuli), 1)
        else:
            context_groups = dataset.stimuli.coords[context_dimension].values

        # stores activations for each sitmulus as all layers flattened
        # layer_ids stores a list similar to [0 0 0 0 ... 1 1 1 ...] indicating which layers
        # each neuroid/dimension came from
        flattened_activations, layer_ids = [], []
        ###############################################################################
        # ALL SAMPLES LOOP
        ###############################################################################
        # NOTE: np.uniques does NOT preserve the order of first appearance of an item
        # in its return value. it returns a sorted collection. so we have to use
        # return_index
        # https://stackoverflow.com/questions/15637336/numpy-unique-with-order-preserved
        _, unique_ixs = np.unique(context_groups, return_index=True)
        for group in tqdm(context_groups[np.sort(unique_ixs)]):
            mask_context = context_groups == group
            stimuli_in_context = stimuli[mask_context]  # mask based on the context group

            # we want to tokenize all stimuli of this ctxt group individually first in order to keep track of
            # which tokenized subunit belongs to what stimulus
            # this stores the index at which current stimulus starts (the past context ENDS)
            # in the tokenized sequence
            tokenized_stim_start_index = 0
            word_ids_by_stim = []  # contains a list of token->word_id lists per stimulus
            states_sentences_across_stimuli = []
            ###############################################################################
            # CONTEXT LOOP
            ###############################################################################
            for i, stimulus in enumerate(stimuli_in_context):
                # print(f'encoding stimulus {i} of {len(stimuli_in_context)}')
                # mask based on the uni/bi-directional nature of models :)
                if not bidirectional:
                    stimuli_directional = stimuli_in_context[:i + 1]
                else:
                    stimuli_directional = stimuli_in_context

                stimuli_directional = ' '.join(stimuli_directional)

                if case == 'lower':
                    stimuli_directional = stimuli_directional.lower()
                elif case == 'upper':
                    stimuli_directional = stimuli_directional.upper()
                else:
                    stimuli_directional = stimuli_directional
<<<<<<< HEAD
                
                special_token_ids = self.tokenizer(' '.join(self.tokenizer.special_tokens_map.values()))['input_ids']
                special_token_ids = set(special_token_ids)
=======

                # tokenize the stimuli
                #                                > maybe here instead of 'stimuli_directional' we
                #                                   should use stimuli_in_context[:i+1] for both
                #                                   unidirectional and bidirectional cases?
>>>>>>> fb1f1d31

                # we tokenize the current stimulus only to get its length, and thus, we disable adding special tokens
                tokenized_current_stimulus = self.tokenizer(stimulus, padding=False, return_tensors='pt', add_special_tokens=False)
                tokenized_current_stim_length = tokenized_current_stimulus.input_ids.shape[1]
                tokenized_directional_context = self.tokenizer(stimuli_directional, padding=False, return_tensors='pt')

                # Get the hidden states
                result_model = self.model(tokenized_directional_context.input_ids, output_hidden_states=True, return_dict=True)
                hidden_states = result_model['hidden_states']  # dict with key=layer, value=3D tensor of dims: [batch, tokens, emb size]

                # word_ids = tokenized_stim.word_ids()  # make sure this is positional, not based on word identity
                # word_ids_by_stim += [word_ids]  # contains the ids for each tokenized words in stimulus todo: maybe get rid of this?

                layer_wise_activations = dict()
                # now cut the 'irrelevant' context from the hidden states
                for idx_layer, layer in enumerate(hidden_states):
                    layer_wise_activations[idx_layer] = layer[
                                                              # batch (singleton)
                                                              :,
                                                              # n_tokens
                                                              tokenized_stim_start_index:
                                                              tokenized_stim_start_index + tokenized_current_stim_length,
                                                              # emb_dim (e.g., 768)
                                                              :,
                                                            ].squeeze()  # collapse batch dim to obtain shape (n_tokens, emb_dim)

                tokenized_stim_start_index += tokenized_current_stim_length

                # aggregate within  a stimulus
                states_sentences_agg = aggregate_layers(layer_wise_activations,
                                                        aggregation_args=sentence_level_args)  # fix todo to aggregation args,
                # dict with key=layer, value=array of # size [emb dim]

                states_sentences_across_stimuli.append(states_sentences_agg)
                # now we have all the hidden states for the current context group across all stimuli,
                # emb_dim = states_sentences_across_stimuli[0][0].shape[-1]

            ###############################################################################
            # END CONTEXT LOOP
            ###############################################################################

            # flatten across layers and package as xarray
            flattened_activations_and_layer_ids = [*map(flatten_activations_per_sample,
                                                        states_sentences_across_stimuli)]
            for f_as, l_ids in flattened_activations_and_layer_ids:
                flattened_activations += [f_as]
                layer_ids += [l_ids]
            # assert all layer lists are equal

        ###############################################################################
        # END ALL SAMPLES LOOP
        ###############################################################################


        #np.vstack(flattened_activations)
        encoded_data = np.expand_dims(np.vstack(flattened_activations), axis=2)

        # generate xarray DataSet
        xr_encode = xr.DataArray(
            encoded_data,
            dims=("sampleid", "neuroid", "timeid"),
            coords={
                "sampleid": dataset._dataset.sampleid.values,
                # the below way of specifying neuroids assumes all layers have the same # dimensions as the last layer
                "neuroid": np.arange(np.sum([len(states_sentences_agg[x]) for x in states_sentences_agg])),  # check
                "timeid": np.arange(1),
                "layer": ('neuroid', np.array(layer_ids[0], dtype='int64')),
            }
        )


        # TODO: explain what this does extensively
        for k in dataset._dataset.to_dataset(name='data').drop_dims(['neuroid', 'timeid']).coords: #<- keeps only sampleid, and has no data
            xr_encode = xr_encode.assign_coords({k: ('sampleid', dataset._dataset[k].data)})

        return xr_encode

class PTEncoder(_ANNEncoder):
    def __init__(self, ptid) -> None:
        self._ptid = ptid

    def encode(self, dataset: 'langbrainscore.dataset.Dataset') -> xr.DataArray:
        #TODO
        pass<|MERGE_RESOLUTION|>--- conflicted
+++ resolved
@@ -198,17 +198,9 @@
                     stimuli_directional = stimuli_directional.upper()
                 else:
                     stimuli_directional = stimuli_directional
-<<<<<<< HEAD
                 
                 special_token_ids = self.tokenizer(' '.join(self.tokenizer.special_tokens_map.values()))['input_ids']
                 special_token_ids = set(special_token_ids)
-=======
-
-                # tokenize the stimuli
-                #                                > maybe here instead of 'stimuli_directional' we
-                #                                   should use stimuli_in_context[:i+1] for both
-                #                                   unidirectional and bidirectional cases?
->>>>>>> fb1f1d31
 
                 # we tokenize the current stimulus only to get its length, and thus, we disable adding special tokens
                 tokenized_current_stimulus = self.tokenizer(stimulus, padding=False, return_tensors='pt', add_special_tokens=False)
