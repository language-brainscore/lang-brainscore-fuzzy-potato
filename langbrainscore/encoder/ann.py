import typing
from enum import unique

import numpy as np
import torch
from tqdm import tqdm
import xarray as xr

from langbrainscore.dataset import Dataset
from langbrainscore.interface import EncoderRepresentations, _ModelEncoder
from langbrainscore.utils.encoder import (
    aggregate_layers,
    cos_sim_matrix,
    count_zero_threshold_values,
    flatten_activations_per_sample,
    get_context_groups,
    get_torch_device,
    pick_matching_token_ixs,
    preprocess_activations,
    repackage_flattened_activations,
)
<<<<<<< HEAD
from langbrainscore.utils.logging import log
from langbrainscore.utils.xarray import copy_metadata, fix_xr_dtypes
=======
from langbrainscore.utils.logging import log, get_verbosity
from langbrainscore.utils.xarray import copy_metadata
>>>>>>> a5e92eb7


class HuggingFaceEncoder(_ModelEncoder):
    def __init__(
        self,
        model_id,
        device=None,
        context_dimension: str = None,
        bidirectional: bool = False,
        emb_aggregation: typing.Union[str, None, typing.Callable] = "last",
        emb_preproc: typing.Tuple[str] = (),
        include_special_tokens: bool = True,
    ) -> "HuggingFaceEncoder":
        """
        
        Args:
            model_id (str): the model id
            device (None, ?): the device to use
            context_dimension (str, optional): the dimension to use for extracting strings using context.
                if None, each sampleid (stimuli) will be treated as a single context group.
                if a string is specified, the string must refer to the name of a dimension in the xarray-like dataset
                object (langbrainscore.dataset.Dataset) that provides groupings of sampleids (stimuli) that should be
                used as context when generating encoder representations [default: None].
            bidirectional (bool): whether to use bidirectional encoder (i.e., access both forward and backward context)
                [default: False]
            emb_aggregation (typing.Union[str, None, typing.Callable], optional): how to aggregate the hidden states of
                the encoder representations for each sampleid (stimuli). [default: "last"]
            emb_preproc (tuple): a list of strings specifying preprocessing functions to apply to the aggregated embeddings.
                Processing is performed layer-wise.
            include_special_tokens (bool): whether to include special tokens in the encoder representations.

        """

        super().__init__(
            model_id,
            _context_dimension=context_dimension,
            _bidirectional=bidirectional,
            _emb_aggregation=emb_aggregation,
            _emb_preproc=emb_preproc,
            _include_special_tokens=include_special_tokens,
        )

        from transformers import AutoConfig, AutoModel, AutoTokenizer

        self.device = device or get_torch_device()
        self.config = AutoConfig.from_pretrained(self._model_id)
        self.tokenizer = AutoTokenizer.from_pretrained(self._model_id)
        self.model = AutoModel.from_pretrained(self._model_id, config=self.config)
        try:
            self.model = self.model.to(self.device)
        except RuntimeError:
            self.device = "cpu"
            self.model = self.model.to(self.device)

    def get_encoder_representations_template(
        self,
    ) -> EncoderRepresentations:
        """
        returns an empty `EncoderRepresentations` object with all the appropriate
        attributes but the `dataset` and `representations` missing and to be filled in
        later.
        """
        return EncoderRepresentations(
            dataset=None,
            representations=xr.DataArray(),  # we don't have these yet
            model_id=self._model_id,
            context_dimension=self._context_dimension,
            bidirectional=self._bidirectional,
            emb_aggregation=self._emb_aggregation,
            emb_preproc=self._emb_preproc,
            include_special_tokens=self._include_special_tokens,
        )

    def encode(
        self,
        dataset: Dataset,
        read_cache: bool = True,  # avoid recomputing if cached `EncoderRepresentations` exists, recompute if not
        write_cache: bool = True,  # dump the result of this computation to cache?
    ) -> EncoderRepresentations:
        """
        Input a langbrainscore Dataset, encode the stimuli according to the parameters specified in init, and return
            the an xarray DataArray of aggregated representations for each stimulus.

        Args:
            dataset (langbrainscore.dataset.DataSet): [description]
            read_cache (bool): Avoid recomputing if cached `EncoderRepresentations` exists, recompute if not
            write_cache (bool): Dump and write the result of the computed encoder representations to cache

        Raises:
            NotImplementedError: [description]
            ValueError: [description]

        Returns:
            [type]: [description]
        """

        # before computing the representations from scratch, we will first see if any
        # cached representations exist already.

        if read_cache:
            to_check_in_cache: EncoderRepresentations = (
                self.get_encoder_representations_template()
            )
            to_check_in_cache.dataset = dataset

            try:
                to_check_in_cache.load_cache()
                return to_check_in_cache
            except FileNotFoundError:
                log(
                    f'unable to load cached representations for "{to_check_in_cache.identifier_string}"',
                    cmap="WARN",
                    type="WARN",
                )

        self.model.eval()
        stimuli = dataset.stimuli.values

        # Initialize the context group coordinate (obtain embeddings with context)
        context_groups = get_context_groups(dataset, self._context_dimension)

        # list for storing activations for each stimulus with all layers flattened
        # list for storing layer ids ([0 0 0 0 ... 1 1 1 ...]) indicating which layer each
        # neuroid (representation dimension) came from
        flattened_activations, layer_ids = [], []

        ###############################################################################
        # ALL SAMPLES LOOP
        ###############################################################################
        _, unique_ixs = np.unique(context_groups, return_index=True)
        # Make sure context group order is preserved
        for group in tqdm(context_groups[np.sort(unique_ixs)]):
            # Mask based on the context group
            mask_context = context_groups == group
            stimuli_in_context = stimuli[mask_context]

            # store model states for each stimulus in this context group
            states_sentences_across_stimuli = []

            ###############################################################################
            # CONTEXT LOOP
            ###############################################################################
            for i, stimulus in enumerate(stimuli_in_context):

                # extract stim to encode based on the uni/bi-directional nature of models
                if not self._bidirectional:
                    stimuli_directional = stimuli_in_context[: i + 1]
                else:
                    stimuli_directional = stimuli_in_context

                # join the stimuli together within a context group using just a single space
                stimuli_directional = " ".join(stimuli_directional)
                
                tokenized_directional_context = self.tokenizer(
                    stimuli_directional,
                    padding=False,
                    return_tensors="pt",
                    add_special_tokens=True,
                ).to(self.device)

                # Get the hidden states
                result_model = self.model(
                    tokenized_directional_context.input_ids,
                    output_hidden_states=True,
                    return_dict=True,
                )

                # dict with key=layer, value=3D tensor of dims: [batch, tokens, emb size]
                hidden_states = result_model["hidden_states"]

                layer_wise_activations = dict()
                
                # Find which indices match the current stimulus in the given context group
                start_of_interest = stimuli_directional.find(stimulus)
                char_span_of_interest = slice(
                    start_of_interest, start_of_interest + len(stimulus)
                )
                token_span_of_interest = pick_matching_token_ixs(
                    tokenized_directional_context, char_span_of_interest
                )

                if get_verbosity():
                    log(
                        f"Interested in the following stimulus:\n{stimuli_directional[char_span_of_interest]}\n"
                        f"Recovered:\n{tokenized_directional_context.tokens()[token_span_of_interest]}",
                        cmap="INFO",
                        type="INFO",
                    )

                all_special_ids = set(self.tokenizer.all_special_ids)
                
                # Look for special tokens in the beginning and end of the sequence
                insert_first_upto = 0
                insert_last_from = tokenized_directional_context.input_ids.shape[-1] # length of the input ids
                for i, tid in enumerate(tokenized_directional_context.input_ids[0, :]): # loop through input ids
                    if tid.item() in all_special_ids:
                        insert_first_upto = i + 1
                    else:
                        break
                for i in range(
                    1, tokenized_directional_context.input_ids.shape[-1] + 1
                ):
                    tid = tokenized_directional_context.input_ids[0, -i]
                    if tid.item() in all_special_ids:
                        insert_last_from -= 1
                    else:
                        break

                for idx_layer, layer in enumerate(hidden_states):  # Iterate over layers
                    this_extracted = layer[
                        :,  # batch (singleton)
                        token_span_of_interest,  # tokens of the current stimulus of interest
                        :,  # emb_dim (e.g., 768, 1024, etc)
                    ].squeeze(
                        0
                    )  # collapse batch dim to obtain shape (n_tokens, emb_dim)

                    if self._include_special_tokens:
                        this_extracted = torch.cat(
                            [
                                layer[:, :insert_first_upto, :].squeeze(0), # get the embeddings for the first special tokens
                                this_extracted,
                            ],
                            axis=0,
                        )
                        this_extracted = torch.cat(
                            [
                                this_extracted,
                                layer[:, insert_last_from:, :].squeeze(0), # get the embeddings for the last special tokens
                            ],
                            axis=0,
                        )

                    layer_wise_activations[idx_layer] = this_extracted.detach()

                # Aggregate hidden states within a sample
                # states_sentences_agg is a dict with key = layer, value = array of emb dimension
                states_sentences_agg = aggregate_layers(
                    layer_wise_activations, **{"emb_aggregation": self._emb_aggregation}
                )

                # states_sentences_across_stimuli store all the hidden states for the current context group across all stimuli
                states_sentences_across_stimuli.append(states_sentences_agg)

            ###############################################################################
            # END CONTEXT LOOP
            ###############################################################################

            # Flatten activations across layers and package as xarray
            flattened_activations_and_layer_ids = [
                *map(flatten_activations_per_sample, states_sentences_across_stimuli)
            ]
            for f_as, l_ids in flattened_activations_and_layer_ids:
                flattened_activations += [f_as]
                layer_ids += [l_ids]
                assert len(f_as) == len(l_ids)  # Assert all layer lists are equal

        ###############################################################################
        # END ALL SAMPLES LOOP
        ###############################################################################

        # Stack flattened activations and layer ids to obtain [n_samples, emb_din * n_layers]
        activations_2d = np.vstack(flattened_activations)
        layer_ids_1d = np.squeeze(np.unique(np.vstack(layer_ids), axis=0))

        ###############################################################################
        # POST-PROCESS ACTIVATIONS
        ###############################################################################
        if len(self._emb_preproc) > 0:  # Preprocess activations
            for p_id in self._emb_preproc:
                activations_2d, layer_ids_1d = preprocess_activations(
                    activations_2d=activations_2d,
                    layer_ids_1d=layer_ids_1d,
                    emb_preproc_mode=p_id,
                )

        assert activations_2d.shape[1] == len(layer_ids_1d)
        assert activations_2d.shape[0] == len(stimuli)

        # Package activations as xarray and reapply metadata
        encoded_dataset = copy_metadata(
            repackage_flattened_activations(
                activations_2d=activations_2d,
                layer_ids_1d=layer_ids_1d,
                dataset=dataset,
            ),
            dataset.contents,
            "sampleid",
        )

<<<<<<< HEAD
        to_return: EncoderRepresentations = self.get_encoder_representations_template()
        to_return.dataset = dataset
        to_return.representations = fix_xr_dtypes(encoded_dataset)
=======
        to_return = EncoderRepresentations(
            dataset=dataset,
            representations=encoded_dataset,
            context_dimension=self._context_dimension,
            bidirectional=self._bidirectional,
            emb_aggregation=self._emb_aggregation,
            emb_preproc=self._emb_preproc,
            include_special_tokens=self._include_special_tokens,
        )
>>>>>>> a5e92eb7

        if write_cache:
            to_return.to_cache(overwrite=True)

        return to_return

    def get_special_token_offset(self) -> int:
        """
        the offset (no. of tokens in tokenized text) from the start to exclude
        when extracting the representation of a particular stimulus. this is
        needed when the stimulus is evaluated in a context group to achieve
        correct boundaries (otherwise we get off-by-context errors)
        """
        with_special_tokens = self.tokenizer("brainscore")["input_ids"]
        first_token_id, *_ = self.tokenizer("brainscore", add_special_tokens=False)[
            "input_ids"
        ]
        special_token_offset = with_special_tokens.index(first_token_id)
        return special_token_offset

    def get_modelcard(self):
        """
        Returns the model card of the model
        NOT DONE!!!
        """

        # Obtain number of layers
        d_config = self.config.to_dict()

        config_specs_of_interest = [
            "n_layer",
            "n_ctx",
            "n_embd",
            "n_head",
            "vocab_size",
        ]

        config_specs = {k: d_config.get(k, None) for k in config_specs_of_interest}

        # Evaluate each layer

    def get_explainable_variance(
        self,
        ann_encoded_dataset,
        method: str = "pca",
        variance_threshold: float = 0.80,
        **kwargs,
    ) -> xr.Dataset:
        """
        Returns how many PCs are needed to explain the variance threshold (default 80%) per layer.

        TODO: move to `langbrainscore.analysis.?` or make @classmethod

        """
        # n_embd = self.config.n_embd

        # Get the PCA explained variance per layer
        layer_ids = ann_encoded_dataset.layer.values
        _, unique_ixs = np.unique(layer_ids, return_index=True)
        # Make sure context group order is preserved
        for layer_id in tqdm(layer_ids[np.sort(unique_ixs)]):
            layer_dataset = (
                ann_encoded_dataset.isel(
                    neuroid=(ann_encoded_dataset.layer == layer_id)
                )
                .drop("timeid")
                .squeeze()
            )
            # assert layer_dataset.shape[1] == n_embd

            # Figure out how many PCs we attempt to fit
            n_comp = np.min([layer_dataset.shape[1], layer_dataset.shape[0]])

            # Get explained variance
            if method == "pca":
                from sklearn.decomposition import PCA

                decomp = PCA(n_components=n_comp)
            elif method == "mds":
                from sklearn.manifold import MDS

                decomp = MDS(n_components=n_comp)
            elif method == "tsne":
                from sklearn.manifold import TSNE

                decomp = TSNE(n_components=n_comp)
            else:
                raise ValueError(f"Unknown method: {method}")

            decomp.fit(layer_dataset.values)
            explained_variance = decomp.explained_variance_ratio_

            # Get the number of PCs needed to explain the variance threshold
            explained_variance_cum = np.cumsum(explained_variance)
            n_pc_needed = np.argmax(explained_variance_cum >= variance_threshold) + 1

            # Store per layer
            layer_id = str(layer_id)
            print(
                f"Layer {layer_id}: {n_pc_needed} PCs needed to explain {variance_threshold} variance"
            )

    def get_layer_sparsity(
        self, ann_encoded_dataset, zero_threshold: float = 0.0001, **kwargs
    ) -> xr.Dataset:
        """
        Check how sparse activations within a given layer are.

        Sparsity is defined as 1 - values below the zero_threshold / total number of values.

        TODO: move to `langbrainscore.analysis.?` or make @classmethod
        """
        # n_embd = self.config.n_embd

        # Get the PCA explained variance per layer
        layer_ids = ann_encoded_dataset.layer.values
        _, unique_ixs = np.unique(layer_ids, return_index=True)
        # Make sure context group order is preserved
        for layer_id in tqdm(layer_ids[np.sort(unique_ixs)]):
            layer_dataset = (
                ann_encoded_dataset.isel(
                    neuroid=(ann_encoded_dataset.layer == layer_id)
                )
                .drop("timeid")
                .squeeze()
            )
            # assert layer_dataset.shape[1] == n_embd

            # Get sparsity
            zero_values = count_zero_threshold_values(
                layer_dataset.values, zero_threshold
            )
            sparsity = 1 - (zero_values / layer_dataset.size)

            # Store per layer
            layer_id = str(layer_id)
            print(f"Layer {layer_id}: {sparsity:.3f} sparsity")

    def get_anisotropy(self, ann_encoded_dataset: EncoderRepresentations):
        raise NotImplementedError


class PTEncoder(_ModelEncoder):
    def __init__(self, model_id: str) -> "PTEncoder":
        super().__init__(model_id)

    def encode(self, dataset: "langbrainscore.dataset.Dataset") -> xr.DataArray:
        # TODO
        pass


class EncoderCheck:
    """
    Class for checking whether obtained embeddings from the Encoder class are correct and similar to other encoder objects.
    """

    def __init__(
        self,
    ):
        pass

    def _load_cached_activations(self, encoded_ann_identifier: str):
        raise NotImplementedError

    def similiarity_metric_across_layers(
        self,
        sim_metric: str = "tol",
        enc1: xr.DataArray = None,
        enc2: xr.DataArray = None,
        tol: float = 1e-8,
        threshold: float = 1e-4,
    ) -> bool:
        """
        Given two activations, iterate across layers and check np.allclose using different tolerance levels.

                Parameters:
            sim_metric: str
                Similarity metric to use.
            enc1: xr.DataArray
                First encoder activations.
            enc2: xr.DataArray
                Second encoder activations.
            tol: float
                Tolerance level to start at (we will iterate upwards the tolerance level). Default is 1e-8.

                        Returns:
                                bool: whether the tolerance level was met (True) or not (False)
                                bad_stim: set of stimuli indices that did not meet tolerance level `threshold` (if any)

        """
        # First check is whether number of layers / shapes match
        assert enc1.shape == enc2.shape
        assert (
            enc1.sampleid.values == enc2.sampleid.values
        ).all()  # ensure that we are looking at the same stimuli
        layer_ids = enc1.layer.values
        _, unique_ixs = np.unique(layer_ids, return_index=True)
        print(f"\n\nChecking similarity across layers using sim_metric: {sim_metric}")

        all_good = True
        bad_stim = set()  # store indices of stimuli that are not similar

        # Iterate across layers
        for layer_id in tqdm(layer_ids[np.sort(unique_ixs)]):
            enc1_layer = enc1.isel(neuroid=(enc1.layer == layer_id))  # .squeeze()
            enc2_layer = enc2.isel(neuroid=(enc2.layer == layer_id))  # .squeeze()

            # Check whether values match. If not, iteratively increase tolerance until values match
            if sim_metric in ("tol", "diff"):
                abs_diff = np.abs(enc1_layer - enc2_layer)
                abs_diff_per_stim = np.max(
                    abs_diff, axis=1
                )  # Obtain the biggest difference aross neuroids (units)
                while (abs_diff_per_stim > tol).all():
                    tol *= 10

            elif "cos" in sim_metric:
                # Check cosine distance between each row, e.g., sentence vector
                cos_sim = cos_sim_matrix(enc1_layer, enc2_layer)
                cos_dist = (
                    1 - cos_sim
                )  # 0 means identical, 1 means orthogonal, 2 means opposite
                # We still want this as close to zero as possible for similar vectors.
                cos_dist_abs = np.abs(cos_dist)
                abs_diff_per_stim = cos_dist_abs

                # Check how close the cosine distance is to 0
                while (cos_dist_abs > tol).all():
                    tol *= 10
            else:
                raise NotImplementedError(f"Invalid `sim_metric`: {sim_metric}")

            print(f"Layer {layer_id}: Similarity at tolerance: {tol:.3e}")
            if tol > threshold:
                print(f"WARNING: Low tolerance level")
                all_good = False
                bad_stim.update(
                    enc1.sampleid[np.where(abs_diff_per_stim > tol)[0]]
                )  # get sampleids of stimuli that are not similar

        return all_good, bad_stim<|MERGE_RESOLUTION|>--- conflicted
+++ resolved
@@ -19,13 +19,9 @@
     preprocess_activations,
     repackage_flattened_activations,
 )
-<<<<<<< HEAD
-from langbrainscore.utils.logging import log
+
+from langbrainscore.utils.logging import log, get_verbosity
 from langbrainscore.utils.xarray import copy_metadata, fix_xr_dtypes
-=======
-from langbrainscore.utils.logging import log, get_verbosity
-from langbrainscore.utils.xarray import copy_metadata
->>>>>>> a5e92eb7
 
 
 class HuggingFaceEncoder(_ModelEncoder):
@@ -316,21 +312,9 @@
             "sampleid",
         )
 
-<<<<<<< HEAD
         to_return: EncoderRepresentations = self.get_encoder_representations_template()
         to_return.dataset = dataset
         to_return.representations = fix_xr_dtypes(encoded_dataset)
-=======
-        to_return = EncoderRepresentations(
-            dataset=dataset,
-            representations=encoded_dataset,
-            context_dimension=self._context_dimension,
-            bidirectional=self._bidirectional,
-            emb_aggregation=self._emb_aggregation,
-            emb_preproc=self._emb_preproc,
-            include_special_tokens=self._include_special_tokens,
-        )
->>>>>>> a5e92eb7
 
         if write_cache:
             to_return.to_cache(overwrite=True)
