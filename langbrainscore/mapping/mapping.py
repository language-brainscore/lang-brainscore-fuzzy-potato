import typing
from functools import partial

import numpy as np
import xarray as xr
from sklearn.cross_decomposition import PLSRegression
from sklearn.linear_model import LinearRegression, RidgeCV

from langbrainscore.interface import _Mapping
from langbrainscore.utils import logging
from langbrainscore.utils.xarray import collapse_multidim_coord

mapping_classes_params = {
    "linreg": (LinearRegression, {}),
    "linridge_cv": (RidgeCV, {"alphas": np.logspace(-3, 3, 13)}),
    "linpls": (PLSRegression, {"n_components": 20}),
}


class IdentityMap(_Mapping):
    """
    Identity mapping for use with metrics that operate
    on non column-aligned matrices, e.g., RSA, CKA

    Imputes NaNs for downstream metrics.
    """

    def __init__(self, nan_strategy: str = "drop") -> "IdentityMap":
        self._nan_strategy = nan_strategy

    def fit_transform(
        self,
        X: xr.DataArray,
        Y: xr.DataArray,
        ceiling: bool = False,
    ):
        if ceiling:
            logging.log("ceiling not supported for IdentityMap yet")
        # TODO: figure out how to handle NaNs better...
        if self._nan_strategy == "drop":
            X_clean = X.copy(deep=True).dropna(dim="neuroid")
            Y_clean = Y.copy(deep=True).dropna(dim="neuroid")
        elif self._nan_strategy == "impute":
            X_clean = X.copy(deep=True).fillna(0)
            Y_clean = Y.copy(deep=True).fillna(0)
        else:
            raise NotImplementedError("unsupported nan strategy.")
        return X_clean, Y_clean


class LearnedMap(_Mapping):
    def __init__(
        self,
        mapping_class: typing.Union[
            str, typing.Tuple[typing.Callable, typing.Mapping[str, typing.Any]]
        ],
        random_seed: int = 42,
        k_fold: int = 5,
        strat_coord: str = None,
        num_split_groups_out: int = None,  # (p, the # of groups in the test split)
        split_coord: str = None,  # (grouping coord)
        # TODO
        # handle predict held-out subject # but then we have to do mean over ROIs
        # because individual neuroids do not correspond
        # we kind of already have this along the `sampleid` coordinate, but we
        # need to implement this in the neuroid coordinate
        **kwargs,
    ) -> "LearnedMap":
        """
        Initializes a Mapping object that describes a mapping between two encoder representations.

        Args:
            mapping_class (typing.Union[str, typing.Any], required): [description].
                This Class will be instatiated to get a mapping model. E.g. LinearRegression, Ridge,
                from the sklearn family. Must implement <?classifier> interface
            random_seed (int, optional): [description]. Defaults to 42.
            k_fold (int, optional): [description]. Defaults to 5.
            strat_coord (str, optional): [description]. Defaults to None.
            num_split_groups_out (int, optional): [description]. Defaults to None.
            split_coord (str, optional): [description]. Defaults to None.
        """
        self.random_seed = random_seed
        self.k_fold = k_fold
        self.strat_coord = strat_coord
        self.num_split_groups_out = num_split_groups_out
        self.split_coord = split_coord
        self.mapping_class_name = mapping_class
        self.mapping_params = kwargs

        if type(mapping_class) == str:
            _mapping_class, _kwargs = mapping_classes_params[self.mapping_class_name]
            self.mapping_params.update(_kwargs)
        # in the spirit of duck-typing, we don't need any of these checks. we will automatically
        # fail if we're missing any of these attributes
        # else:
        #     assert callable(mapping_class)
        #     assert hasattr(mapping_class(), "fit")
        #     assert hasattr(mapping_class(), "predict")

        # TODO: what is the difference between these two? make this less confusing
        self.full_model = _mapping_class(**self.mapping_params)
        self.model = mapping_class(**self.mapping_params)
        logging.log(f"initialized Mapping with {type(self.model)}!")

    @staticmethod
    def _construct_splits(
        xr_dataset: xr.Dataset,
        strat_coord: str,
        k_folds: int,
        split_coord: str,
        num_split_groups_out: int,
        random_seed: int,
    ):
        from sklearn.model_selection import (
            GroupKFold,
            KFold,
            StratifiedGroupKFold,
            StratifiedKFold,
        )

        sampleid = xr_dataset.sampleid.values

        if strat_coord and split_coord:
            kf = StratifiedGroupKFold(
                n_splits=k_folds, shuffle=True, random_state=random_seed
            )
            split = partial(
                kf.split,
                sampleid,
                y=xr_dataset[split_coord].values,
                groups=xr_dataset[strat_coord].values,
            )
        elif split_coord:
            kf = GroupKFold(n_splits=k_folds)
            split = partial(kf.split, sampleid, groups=xr_dataset[split_coord].values)
        elif strat_coord:
            kf = StratifiedKFold(
                n_splits=k_folds, shuffle=True, random_state=random_seed
            )
            split = partial(kf.split, sampleid, y=xr_dataset[strat_coord].values)
        else:
            kf = KFold(n_splits=k_folds, shuffle=True, random_state=random_seed)
            split = partial(kf.split, sampleid)

<<<<<<< HEAD
        logging.log(f"running {type(kf)}!", verbosity_check=True)
=======
        # logging.log(f"running {type(kf)}!")
>>>>>>> 61c86e5d
        return split()

    def construct_splits(self, A):
        return self._construct_splits(
            A,
            self.strat_coord,
            self.k_fold,
            self.split_coord,
            self.num_split_groups_out,
            random_seed=self.random_seed,
        )

    def fit_full(self, X, Y):
        # TODO
        self.fit(X, Y, k_folds=1)
        raise NotImplemented

    def _check_sampleids(
        self,
        X: xr.DataArray,
        Y: xr.DataArray,
    ):
        """
        checks that the sampleids in X and Y are the same
        """

        if X.sampleid.values.shape != Y.sampleid.values.shape:
            raise ValueError("X and Y sampleid shapes do not match!")
        if not np.all(X.sampleid.values == Y.sampleid.values):
            raise ValueError("X and Y sampleids do not match!")

        logging.log(
            f"Passed sampleid check for neuroid {Y.neuroid.values}",
            verbosity_check=True,
        )

    def _drop_na(
        self, X: xr.DataArray, Y: xr.DataArray, dim: str = "sampleid", **kwargs
    ):
        """
        drop samples with missing values (based on Y) in X or Y along specified dimension
        Make sure that X and Y now have the same sampleids
        """
        # limit data to current neuroid, and then drop the samples that are missing data for this neuroid
        Y_slice = Y.dropna(dim=dim, **kwargs)
        Y_filtered_ids = Y_slice[dim].values

        assert set(Y_filtered_ids).issubset(set(X[dim].values))

        logging.log(
            f"for neuroid {Y_slice.neuroid.values}, we used {(num_retained := len(Y_filtered_ids))}"
            f" samples; dropped {len(Y[dim]) - num_retained}",
            verbosity_check=True,
        )

        # use only the samples that are in Y
        X_slice = X.sel(sampleid=Y_filtered_ids)

        return X_slice, Y_slice

    # def _permute_X(
    #     self,
    #     X: xr.DataArray,
    #     method: str = "shuffle_X_rows",
    #     random_state: int = 42,
    # ):
    #     """Permute the features of X.
    #
    #     Parameters
    #     ----------
    #     X : xr.DataArray
    #             The embeddings to be permuted
    #     method : str
    #             The method to use for permutation.
    #             'shuffle_X_rows' : Shuffle the rows of X (=shuffle the sentences and create a mismatch between the sentence embeddings and target)
    #             'shuffle_each_X_col': For each column (=feature/unit) of X, permute that feature's values across all sentences.
    #                                                       Retains the statistics of the original features (e.g., mean per feature) but the values of the features are shuffled for each sentence.
    #     random_state : int
    #             The seed for the random number generator.
    #
    #     Returns
    #     -------
    #     xr.DataArray
    #             The permuted dataarray
    #     """
    #
    #     X_orig = X.copy(deep=True)
    #
    #     if logging.get_verbosity():
    #         logging.log(f"OBS: permuting X with method {method}")
    #
    #     if method == "shuffle_X_rows":
    #         X = X.sample(
    #             n=X.shape[1], random_state=random_state
    #         )  # check whether X_shape is correct
    #
    #     elif method == "shuffle_each_X_col":
    #         np.random.seed(random_state)
    #         for feat in X.data.shape[0]:  # per neuroid
    #             np.random.shuffle(X.data[feat, :])
    #
    #     else:
    #         raise ValueError(f"Invalid method: {method}")
    #
    #     assert X.shape == X_orig.shape
    #     assert np.all(X.data != X_orig.data)
    #
    #     return X

    def fit_transform(
        self,
        X: xr.DataArray,
        Y: xr.DataArray,
        # permute_X: typing.Union[bool, str] = False,
        ceiling: bool = False,
        ceiling_coord: str = "subject",
    ) -> typing.Tuple[xr.DataArray, xr.DataArray]:
        """creates a mapping model using k-fold cross-validation
            -> uses params from the class initialization, uses strat_coord
               and split_coord to stratify and split across group boundaries

        Returns:
            [type]: [description]
        """
        from sklearn.random_projection import GaussianRandomProjection

        if ceiling:
            n_neuroids = X.neuroid.values.size
            X = Y.copy()

        logging.log(f"X shape: {X.data.shape}", verbosity_check=True)
        logging.log(f"Y shape: {Y.data.shape}", verbosity_check=True)

        if self.strat_coord:
            try:
                assert (X[self.strat_coord].values == Y[self.strat_coord].values).all()
            except AssertionError as e:
                raise ValueError(
                    f"{self.strat_coord} coordinate does not align across X and Y"
                )
        if self.split_coord:
            try:
                assert (X[self.split_coord].values == Y[self.split_coord].values).all()
            except AssertionError as e:
                raise ValueError(
                    f"{self.split_coord} coordinate does not align across X and Y"
                )
        # Loop across each Y neuroid (target)
        test = []
        pred = []
        for neuroid in Y.neuroid.values:

            Y_neuroid = Y.sel(neuroid=neuroid)

            # limit data to current neuroid, and then drop the samples that are missing data for this neuroid
            X_slice, Y_slice = self._drop_na(X, Y_neuroid, dim="sampleid")

            # Assert that X and Y have the same sampleids
            self._check_sampleids(X_slice, Y_slice)

            # select relevant ceiling split
            if ceiling:
                X_slice = X_slice.isel(
                    neuroid=X_slice[ceiling_coord] != Y_slice[ceiling_coord]
                ).dropna(dim="neuroid")

            # We can perform various sanity checks by 'permuting' the source, X
            # NOTE this is a test! do not use under normal workflow!
<<<<<<< HEAD
            if permute_X:
                logging.log(
                    f"`permute_X` flag is enabled. only do this in an adversarial setting.",
                    cmap="WARN",
                    type="WARN",
                    verbosity_check=True,
                )
                X_slice = self._permute_X(X_slice, method=permute_X)
=======
            # if permute_X:
            #     X_slice = self._permute_X(X_slice, method=permute_X)
>>>>>>> 61c86e5d

            # these collections store each split for our records later
            # TODO we aren't saving this to the object instance yet
            train_indices = []
            test_indices = []
            # only used in case of ridge_cv or any duck type that uses an alpha hparam

            splits = self.construct_splits(Y_slice)

            # X_test_collection = []
            Y_test_collection = []
            Y_pred_collection = []

            for cvfoldid, (train_index, test_index) in enumerate(splits):

                train_indices.append(train_index)
                test_indices.append(test_index)

                # !! NOTE the _nan_removed variants instead of X and Y
                X_train, X_test = (
                    X_slice.sel(sampleid=Y_slice.sampleid.values[train_index]),
                    X_slice.sel(sampleid=Y_slice.sampleid.values[test_index]),
                )
                y_train, y_test = (
                    Y_slice.sel(sampleid=Y_slice.sampleid.values[train_index]),
                    Y_slice.sel(sampleid=Y_slice.sampleid.values[test_index]),
                )

                # empty list to house the y_predictions per timeid
                y_pred_over_time = []

                for timeid in y_train.timeid:

                    # TODO: change this code for models that also have a non-singleton timeid
                    # i.e., output evolves in time (RNN?)

                    x_model_train = X_train.sel(timeid=0).values
                    y_model_train = y_train.sel(timeid=timeid).values.reshape(-1, 1)

                    if ceiling and x_model_train.shape[1] > n_neuroids:
                        projection = GaussianRandomProjection(
                            n_components=n_neuroids, random_state=0
                        )
                        x_model_train = projection.fit_transform(x_model_train)

                    self.model.fit(
                        x_model_train,
                        y_model_train,
                    )

                    # store the hparam values related to the fitted models
                    alpha = getattr(self.model, "alpha_", np.nan)

                    # deepcopy `y_test` as `y_pred` to inherit some of the metadata and dims
                    # and then populate it with our new predicted values
                    y_pred = (
                        y_test.sel(timeid=timeid)
                        .copy(deep=True)
                        .expand_dims("timeid", 1)
                    )
                    x_model_test = X_test.sel(timeid=0)
                    if ceiling and x_model_train.shape[1] > n_neuroids:
                        x_model_test = projection.transform(x_model_test)
                    y_pred.data = self.model.predict(x_model_test)  # y_pred
                    y_pred = y_pred.assign_coords(timeid=("timeid", [timeid]))
                    y_pred = y_pred.assign_coords(alpha=("timeid", [alpha]))
                    y_pred = y_pred.assign_coords(cvfoldid=("timeid", [cvfoldid]))
                    y_pred_over_time.append(y_pred)

                y_pred_over_time = xr.concat(y_pred_over_time, dim="timeid")
                Y_pred_collection.append(y_pred_over_time)
                Y_test_collection.append(y_test)

            Y_test = xr.concat(Y_test_collection, dim="sampleid").sortby("sampleid")
            Y_pred = xr.concat(Y_pred_collection, dim="sampleid").sortby("sampleid")

            test.append(Y_test)
            pred.append(Y_pred)

        test_xr = xr.concat(test, dim="neuroid").transpose(
            "sampleid", "neuroid", "timeid"
        )
        pred_xr = xr.concat(pred, dim="neuroid").transpose(
            "sampleid", "neuroid", "timeid"
        )

        if test_xr.stimulus.ndim > 1:
            test_xr = collapse_multidim_coord(test_xr, "stimulus", "sampleid")
        if pred_xr.stimulus.ndim > 1:
            pred_xr = collapse_multidim_coord(pred_xr, "stimulus", "sampleid")

        return pred_xr, test_xr

    # def map(self, source, target) -> None:
    #     '''
    #     the works: constructs splits, fits models for each split, then evaluates the fit
    #             of each split and returns the result (also for each split)
    #     '''
    #     pass

    def save_model(self) -> None:
        """TODO: stuff that needs to be saved eventually

        - model weights
        - CV stuff (if using CV); but all arguments needed for initializing, in general
            - n_splits
            - random_state
            - split indices (based on random seed)
            - params per split (alpha, lambda)
            - validation score, etc. for each CV split?
        """
        pass

    def predict(self, source) -> None:
        pass<|MERGE_RESOLUTION|>--- conflicted
+++ resolved
@@ -142,11 +142,7 @@
             kf = KFold(n_splits=k_folds, shuffle=True, random_state=random_seed)
             split = partial(kf.split, sampleid)
 
-<<<<<<< HEAD
         logging.log(f"running {type(kf)}!", verbosity_check=True)
-=======
-        # logging.log(f"running {type(kf)}!")
->>>>>>> 61c86e5d
         return split()
 
     def construct_splits(self, A):
@@ -315,19 +311,14 @@
 
             # We can perform various sanity checks by 'permuting' the source, X
             # NOTE this is a test! do not use under normal workflow!
-<<<<<<< HEAD
-            if permute_X:
-                logging.log(
-                    f"`permute_X` flag is enabled. only do this in an adversarial setting.",
-                    cmap="WARN",
-                    type="WARN",
-                    verbosity_check=True,
-                )
-                X_slice = self._permute_X(X_slice, method=permute_X)
-=======
             # if permute_X:
+            #     logging.log(
+            #         f"`permute_X` flag is enabled. only do this in an adversarial setting.",
+            #         cmap="WARN",
+            #         type="WARN",
+            #         verbosity_check=True,
+            #     )
             #     X_slice = self._permute_X(X_slice, method=permute_X)
->>>>>>> 61c86e5d
 
             # these collections store each split for our records later
             # TODO we aren't saving this to the object instance yet
